--- conflicted
+++ resolved
@@ -9,15 +9,11 @@
 
   @ack_topic "ack_event"
 
-<<<<<<< HEAD
-  defstruct [:streams_table, :started_at, subscribers: []]
-=======
   defstruct [
     :streams_table,
     :started_at,
     subscribers: []
   ]
->>>>>>> ac814fe3
 
   def start_link(arg) do
     GenServer.start_link(__MODULE__, arg, name: __MODULE__)
@@ -166,13 +162,7 @@
   def handle_info({:DOWN, _ref, :process, pid, _reason}, %Subscriptions{} = state) do
     %Subscriptions{subscribers: subscribers} = state
 
-<<<<<<< HEAD
     state = %Subscriptions{state | subscribers: remove_by_pid(subscribers, pid)}
-=======
-    state = %Subscriptions{state |
-      subscribers: remove_by_pid(subscribers, pid),
-    }
->>>>>>> ac814fe3
 
     {:noreply, state}
   end
@@ -185,7 +175,6 @@
   end
 
   # Have all subscriptions handled the event for the given stream and version
-<<<<<<< HEAD
   defp handled_by_all?(
          stream_uuid,
          stream_version,
@@ -193,11 +182,7 @@
          exclude,
          %Subscriptions{} = state
        ) do
-    subscriptions()
-=======
-  defp handled_by_all?(stream_uuid, stream_version, consistency, exclude, %Subscriptions{} = state) do
     Subscriptions.Registry.all()
->>>>>>> ac814fe3
     |> Enum.reject(fn {_name, pid} -> MapSet.member?(exclude, pid) end)
     |> Enum.filter(fn {name, _pid} ->
       # Optionally filter subscriptions to those provided by the `consistency` option
@@ -260,15 +245,9 @@
 
   # Delete subscription ack's that are older than the configured ttl
   defp purge_expired_streams(ttl, %Subscriptions{} = state) do
-<<<<<<< HEAD
     %Subscriptions{streams_table: streams_table, started_at: started_at} = state
 
     stale_epoch = monotonic_time() - started_at - ttl / 1_000
-=======
-     %Subscriptions{streams_table: streams_table, started_at: started_at} = state
-
-    stale_epoch = monotonic_time() - started_at - (ttl / 1_000)
->>>>>>> ac814fe3
 
     streams_table
     |> :ets.select([{{:"$1", :"$2", :"$3"}, [{:"=<", :"$3", stale_epoch}], [:"$1"]}])
